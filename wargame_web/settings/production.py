<<<<<<< HEAD
import wargame_web.settings.base as base

# Overwrite the DEBUG variable
base.DEBUG = False

# Import all variables from the base settings
from .base import *

SECRET_KEY = os.environ.get('SECRET_KEY')
ALLOWED_HOSTS = ['wargame.sch.bme.hu']
=======
import wargame_web.settings.base as base

# Overwrite the DEBUG variable
base.DEBUG = False

# Import all variables from the base settings
from .base import *

SECRET_KEY = os.environ.get('SECRET_KEY')
ALLOWED_HOSTS = ['wargame.sch.bme.hu']
>>>>>>> c7ddfe95
<|MERGE_RESOLUTION|>--- conflicted
+++ resolved
@@ -1,4 +1,3 @@
-<<<<<<< HEAD
 import wargame_web.settings.base as base
 
 # Overwrite the DEBUG variable
@@ -8,16 +7,4 @@
 from .base import *
 
 SECRET_KEY = os.environ.get('SECRET_KEY')
-ALLOWED_HOSTS = ['wargame.sch.bme.hu']
-=======
-import wargame_web.settings.base as base
-
-# Overwrite the DEBUG variable
-base.DEBUG = False
-
-# Import all variables from the base settings
-from .base import *
-
-SECRET_KEY = os.environ.get('SECRET_KEY')
-ALLOWED_HOSTS = ['wargame.sch.bme.hu']
->>>>>>> c7ddfe95
+ALLOWED_HOSTS = ['wargame.sch.bme.hu']