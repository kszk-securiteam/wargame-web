--- conflicted
+++ resolved
@@ -1,11 +1,7 @@
 {
     "_meta": {
         "hash": {
-<<<<<<< HEAD
-            "sha256": "2b9af132d01507e5f43dfe1477c4c0afe8bd5ef5d438e3c5ade8bb06e1bb2958"
-=======
             "sha256": "7c034d36e371f31004ed91da83db8c82e375716c89299e2cb26b60f295678d74"
->>>>>>> e762fd15
         },
         "pipfile-spec": 6,
         "requires": {
@@ -164,7 +160,6 @@
             "hashes": [
                 "sha256:753d30d3eb078064d2ddadfea65083c9848074a7f93d7b4dc7fa6b1380d278f5",
                 "sha256:7cb67e8b934fab23b6daed7144da52e8a25a47eba7f360ca43d2b448506b01ad"
-<<<<<<< HEAD
             ],
             "index": "pypi",
             "version": "==2.2.2"
@@ -176,11 +171,6 @@
             ],
             "index": "pypi",
             "version": "==1.7.1"
-=======
-            ],
-            "index": "pypi",
-            "version": "==2.2.2"
->>>>>>> e762fd15
         },
         "django-bootstrap4": {
             "hashes": [
@@ -293,7 +283,6 @@
             "hashes": [
                 "sha256:2e50876bcdd74517e7b71f3e7a76102050edec255b3983403f1a63e7c8a41e7a",
                 "sha256:56a46ac655704b91e5b7e6326ce43d5ef72411376588afa1dd90e881b83c7e8c"
-<<<<<<< HEAD
             ],
             "version": "==3.1.1"
         },
@@ -318,10 +307,6 @@
                 "sha256:fd509d4aa95404ce8d86b4e32ce66d5d706fd6646c205e1c2a715d87078683a2"
             ],
             "version": "==0.6.1"
-=======
-            ],
-            "version": "==3.1.1"
->>>>>>> e762fd15
         },
         "pillow": {
             "hashes": [
@@ -356,43 +341,6 @@
         },
         "psycopg2": {
             "hashes": [
-<<<<<<< HEAD
-                "sha256:128d0fa910ada0157bba1cb74a9c5f92bb8a1dca77cf91a31eb274d1f889e001",
-                "sha256:227fd46cf9b7255f07687e5bde454d7d67ae39ca77e170097cdef8ebfc30c323",
-                "sha256:2315e7f104681d498ccf6fd70b0dba5bce65d60ac92171492bfe228e21dcc242",
-                "sha256:4b5417dcd2999db0f5a891d54717cfaee33acc64f4772c4bc574d4ff95ed9d80",
-                "sha256:640113ddc943522aaf71294e3f2d24013b0edd659b7820621492c9ebd3a2fb0b",
-                "sha256:897a6e838319b4bf648a574afb6cabcb17d0488f8c7195100d48d872419f4457",
-                "sha256:8dceca81409898c870e011c71179454962dec152a1a6b86a347f4be74b16d864",
-                "sha256:b1b8e41da09a0c3ef0b3d4bb72da0dde2abebe583c1e8462973233fd5ad0235f",
-                "sha256:cb407fccc12fc29dc331f2b934913405fa49b9b75af4f3a72d0f50f57ad2ca23",
-                "sha256:d3a27550a8185e53b244ad7e79e307594b92fede8617d80200a8cce1fba2c60f",
-                "sha256:f0e6b697a975d9d3ccd04135316c947dd82d841067c7800ccf622a8717e98df1"
-            ],
-            "index": "pypi",
-            "version": "==2.8.3"
-        },
-        "pycparser": {
-            "hashes": [
-                "sha256:a988718abfad80b6b157acce7bf130a30876d27603738ac39f140993246b25b3"
-            ],
-            "version": "==2.19"
-        },
-        "pyhamcrest": {
-            "hashes": [
-                "sha256:6b672c02fdf7470df9674ab82263841ce8333fb143f32f021f6cb26f0e512420",
-                "sha256:8ffaa0a53da57e89de14ced7185ac746227a8894dbd5a3c718bf05ddbd1d56cd"
-            ],
-            "version": "==1.9.0"
-        },
-        "pypiwin32": {
-            "hashes": [
-                "sha256:67adf399debc1d5d14dffc1ab5acacb800da569754fafdc576b2a039485aa775",
-                "sha256:71be40c1fbd28594214ecaecb58e7aa8b708eabfa0125c8a109ebd51edbd776a"
-            ],
-            "index": "pypi",
-            "version": "==223"
-=======
                 "sha256:00cfecb3f3db6eb76dcc763e71777da56d12b6d61db6a2c6ccbbb0bff5421f8f",
                 "sha256:076501fc24ae13b2609ba2303d88d4db79072562f0b8cc87ec1667dedff99dc1",
                 "sha256:4e2b34e4c0ddfeddf770d7df93e269700b080a4d2ec514fec668d71895f56782",
@@ -407,7 +355,6 @@
             ],
             "index": "pypi",
             "version": "==2.8.2"
->>>>>>> e762fd15
         },
         "pytz": {
             "hashes": [
