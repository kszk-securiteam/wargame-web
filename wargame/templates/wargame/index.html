{% extends 'wargame/base.html' %}
{% load static %}
{% block content %}
    <h1>SecurITeam Wargame 2019</h1>

    <div class="row">
    <div class="col-lg-6">
        <img style="width: 80%" class="p-3 mx-auto d-block" src="{% static "securiteam.png" %}" />
    </div>
    <div class="col-lg-6">
<<<<<<< HEAD
        {{ view.index_content | safe }}
=======
        <h3>Welcome every hacker at this year's Wargame!</h3>
        <p>The second stage is unlocked by solving 2 challenges on the first stage. The solution of every assignment is a 32 characters long MD5 hash wrapped into "SECURITEAM{...}" (e.g. "SECURITEAM{0123456789abcdef0123456789abcdef}"). If you find the hash without the pre- and postfixes, then you should wrap it in yourself.</p>
        <p>The hint button gives you some help but will halve the score of the challenge.</p>
        <p style="font-weight: bold;">To reach the *.wargame sites (if there is any), see the instructions in the VPN menu.</p>
        <p style="text-align: center">Questions/Info: <code>meet us at our desk!</code></p>
        <p style="font-weight: bold;">Update: the challenges marked with <code>#HackerSpaceSzeged#</code> are created by HackerSpace Szeged. Expect a different flag format!</p>
>>>>>>> 36572a55
    </div>
    </div>
{% endblock %}<|MERGE_RESOLUTION|>--- conflicted
+++ resolved
@@ -8,16 +8,7 @@
         <img style="width: 80%" class="p-3 mx-auto d-block" src="{% static "securiteam.png" %}" />
     </div>
     <div class="col-lg-6">
-<<<<<<< HEAD
         {{ view.index_content | safe }}
-=======
-        <h3>Welcome every hacker at this year's Wargame!</h3>
-        <p>The second stage is unlocked by solving 2 challenges on the first stage. The solution of every assignment is a 32 characters long MD5 hash wrapped into "SECURITEAM{...}" (e.g. "SECURITEAM{0123456789abcdef0123456789abcdef}"). If you find the hash without the pre- and postfixes, then you should wrap it in yourself.</p>
-        <p>The hint button gives you some help but will halve the score of the challenge.</p>
-        <p style="font-weight: bold;">To reach the *.wargame sites (if there is any), see the instructions in the VPN menu.</p>
-        <p style="text-align: center">Questions/Info: <code>meet us at our desk!</code></p>
-        <p style="font-weight: bold;">Update: the challenges marked with <code>#HackerSpaceSzeged#</code> are created by HackerSpace Szeged. Expect a different flag format!</p>
->>>>>>> 36572a55
     </div>
     </div>
 {% endblock %}